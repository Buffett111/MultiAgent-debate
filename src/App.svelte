<script lang="ts">
  import { onMount } from 'svelte';
<<<<<<< HEAD
  import {
    callOpenAI,
    callGemini,
    callAnthropic,
    callOpenRouter,
    type ChatMessage
  } from './api';
=======
  import { callOpenAI, callGemini, callAnthropic, type ChatMessage } from './api';
>>>>>>> e67ade6f

  interface ModelOption {
    id: string;
    name: string;
  }

  interface HistoryItem {
    round: number;
    modelId: string;
    thought: string;
    answer: string;
  }

  // 可用模型列表
  const availableModels: ModelOption[] = [
<<<<<<< HEAD
    { id: 'o3-mini', name: 'OpenAI GPT-4o reasoning (o3-mini)' },
    { id: 'gemini', name: 'Gemini 2.5 Pro (Google)' },
    { id: 'claude', name: 'Claude 3 (Anthropic)' },
    { id: 'openrouter', name: 'OpenRouter Llama 3.1 Free' }
  ];

  // 狀態變數
  let selectedModels: string[] = ['o3-mini', 'gemini', 'openrouter'];
=======
    { id: 'o3', name: 'GPT o3 (OpenAI)' },
    { id: 'gemini', name: 'Gemini 2.5 Pro (Google)' },
    { id: 'claude', name: 'Claude 3 (Anthropic)' }
  ];

  // 狀態變數
  let selectedModels: string[] = ['o3', 'gemini'];
>>>>>>> e67ade6f
  let question = '';
  let maxRounds = 3;
  let isDebating = false;
  let chatHistory: HistoryItem[] = [];

  // 從 localStorage 載入現有聊天紀錄
  onMount(() => {
    const stored = localStorage.getItem('multiAgentChat');
    if (stored) {
      chatHistory = JSON.parse(stored) as HistoryItem[];
    }
  });

  /**
   * 取得指定模型的推理與回答。
   * 根據模型 ID 呼叫對應的 API，如果調用成功，解析格式化的回覆；
   * 否則回傳錯誤訊息。
   */
  async function getAgentResponse(
    modelId: string,
    question: string,
    round: number
  ): Promise<{ thought: string; answer: string }> {
    const modelName = availableModels.find(m => m.id === modelId)?.name || modelId;
    // 提示模型逐步推理，並要求以指定格式回覆
    const prompt = `請以繁體中文回答下列問題，並逐步思考；回覆時使用兩行顯示：\n思考過程：<你的思考過程>\n答案：<最終答案>\n問題：${question}`;
    let rawResponse: string | null = null;
<<<<<<< HEAD
    if (modelId === 'o3-mini') {
=======
    if (modelId === 'o3') {
>>>>>>> e67ade6f
      rawResponse = await callOpenAI([
        { role: 'system', content: '你是一個樂於助人的 AI，需要逐步思考並在回覆中附上思考過程和最終答案。' },
        { role: 'user', content: prompt }
      ] as ChatMessage[]);
    } else if (modelId === 'gemini') {
      rawResponse = await callGemini(prompt);
    } else if (modelId === 'claude') {
      rawResponse = await callAnthropic([
        { role: 'system', content: '你是一個樂於助人的 AI，需要逐步思考並在回覆中附上思考過程和最終答案。' },
        { role: 'user', content: prompt }
      ] as ChatMessage[]);
<<<<<<< HEAD
    } else if (modelId === 'openrouter') {
      rawResponse = await callOpenRouter([
        { role: 'system', content: '你是一個樂於助人的 AI，需要逐步思考並在回覆中附上思考過程和最終答案。' },
        { role: 'user', content: prompt }
      ] as ChatMessage[]);
=======
>>>>>>> e67ade6f
    }
    // 解析回覆成「思考過程」與「答案」
    if (rawResponse) {
      const parts = rawResponse.split('答案：');
      if (parts.length === 2) {
        const thoughtPart = parts[0].replace(/^[\n\s]*思考過程：/u, '').trim();
        const answerPart = parts[1].trim();
        return { thought: thoughtPart, answer: answerPart };
      }
      // 若格式不符，將整段視為答案
      return { thought: '', answer: rawResponse.trim() };
    }
    // API 回傳 null 時顯示錯誤訊息
    return {
      thought: `（${modelName} 第 ${round} 輪推理）無法取得回覆，請檢查 API 金鑰或網路。`,
      answer: `（${modelName} 最終答覆）無法取得回覆。`
    };
  }

  // 開始辯論
  async function startDebate() {
    if (!question.trim() || selectedModels.length === 0) return;
    isDebating = true;
    chatHistory = [];
    for (let round = 1; round <= maxRounds; round++) {
      for (const modelId of selectedModels) {
        const { thought, answer } = await getAgentResponse(modelId, question, round);
        chatHistory.push({ round, modelId, thought, answer });
        // 更新 localStorage
        localStorage.setItem('multiAgentChat', JSON.stringify(chatHistory));
      }
    }
    isDebating = false;
  }

  // 匯出聊天紀錄
  function exportChat() {
    const data = JSON.stringify(chatHistory, null, 2);
    const blob = new Blob([data], { type: 'application/json' });
    const url = URL.createObjectURL(blob);
    const a = document.createElement('a');
    a.href = url;
    a.download = `chat_history_${Date.now()}.json`;
    a.click();
    URL.revokeObjectURL(url);
  }
</script>

<style>
  .container {
    background: #fff;
    border-radius: 8px;
    padding: 1.5rem;
    box-shadow: 0 2px 6px rgba(0,0,0,0.1);
  }
  .chat-window {
    max-height: 400px;
    overflow-y: auto;
    margin-top: 1rem;
    border: 1px solid #ddd;
    padding: 1rem;
    border-radius: 4px;
    background: #fafafa;
  }
  .message {
    margin-bottom: 1rem;
  }
  .thought {
    font-size: 0.9rem;
    color: #555;
    margin-bottom: 0.25rem;
  }
  .answer {
    font-weight: bold;
  }
</style>

<div class="container">
  <h1>多 AI 交叉辯論聊天系統</h1>
  <div>
    <label>選擇模型：</label>
    {#each availableModels as model}
      <label style="margin-right: 1rem;">
        <input type="checkbox" bind:group={selectedModels} value={model.id} />
        {model.name}
      </label>
    {/each}
  </div>
  <div style="margin-top: 0.5rem;">
    <label for="maxRounds">最多辯論回合：</label>
    <input id="maxRounds" type="number" bind:value={maxRounds} min="1" max="10" style="width: 60px;" />
  </div>
  <div style="margin-top: 0.5rem;">
    <textarea rows="4" placeholder="請輸入您的問題" bind:value={question} style="width: 100%;"></textarea>
  </div>
  <button on:click={startDebate} disabled={isDebating || !question.trim()} style="margin-top: 0.5rem;">
    {isDebating ? '辯論中…' : '開始辯論'}
  </button>
  <button on:click={exportChat} style="margin-top: 0.5rem; margin-left: 1rem;">
    匯出聊天
  </button>

  <div class="chat-window">
    {#if chatHistory.length === 0}
      <p>尚無聊天記錄。</p>
    {:else}
      {#each chatHistory as item, index}
        <div class="message">
          <div class="thought">回合 {item.round} / {availableModels.find(m => m.id === item.modelId)?.name}</div>
          <div class="thought">推理：{item.thought}</div>
          <div class="answer">回答：{item.answer}</div>
        </div>
      {/each}
    {/if}
  </div>
</div><|MERGE_RESOLUTION|>--- conflicted
+++ resolved
@@ -1,6 +1,5 @@
 <script lang="ts">
   import { onMount } from 'svelte';
-<<<<<<< HEAD
   import {
     callOpenAI,
     callGemini,
@@ -8,9 +7,6 @@
     callOpenRouter,
     type ChatMessage
   } from './api';
-=======
-  import { callOpenAI, callGemini, callAnthropic, type ChatMessage } from './api';
->>>>>>> e67ade6f
 
   interface ModelOption {
     id: string;
@@ -26,7 +22,7 @@
 
   // 可用模型列表
   const availableModels: ModelOption[] = [
-<<<<<<< HEAD
+
     { id: 'o3-mini', name: 'OpenAI GPT-4o reasoning (o3-mini)' },
     { id: 'gemini', name: 'Gemini 2.5 Pro (Google)' },
     { id: 'claude', name: 'Claude 3 (Anthropic)' },
@@ -35,15 +31,7 @@
 
   // 狀態變數
   let selectedModels: string[] = ['o3-mini', 'gemini', 'openrouter'];
-=======
-    { id: 'o3', name: 'GPT o3 (OpenAI)' },
-    { id: 'gemini', name: 'Gemini 2.5 Pro (Google)' },
-    { id: 'claude', name: 'Claude 3 (Anthropic)' }
-  ];
 
-  // 狀態變數
-  let selectedModels: string[] = ['o3', 'gemini'];
->>>>>>> e67ade6f
   let question = '';
   let maxRounds = 3;
   let isDebating = false;
@@ -71,11 +59,8 @@
     // 提示模型逐步推理，並要求以指定格式回覆
     const prompt = `請以繁體中文回答下列問題，並逐步思考；回覆時使用兩行顯示：\n思考過程：<你的思考過程>\n答案：<最終答案>\n問題：${question}`;
     let rawResponse: string | null = null;
-<<<<<<< HEAD
     if (modelId === 'o3-mini') {
-=======
-    if (modelId === 'o3') {
->>>>>>> e67ade6f
+
       rawResponse = await callOpenAI([
         { role: 'system', content: '你是一個樂於助人的 AI，需要逐步思考並在回覆中附上思考過程和最終答案。' },
         { role: 'user', content: prompt }
@@ -87,14 +72,12 @@
         { role: 'system', content: '你是一個樂於助人的 AI，需要逐步思考並在回覆中附上思考過程和最終答案。' },
         { role: 'user', content: prompt }
       ] as ChatMessage[]);
-<<<<<<< HEAD
     } else if (modelId === 'openrouter') {
       rawResponse = await callOpenRouter([
         { role: 'system', content: '你是一個樂於助人的 AI，需要逐步思考並在回覆中附上思考過程和最終答案。' },
         { role: 'user', content: prompt }
       ] as ChatMessage[]);
-=======
->>>>>>> e67ade6f
+
     }
     // 解析回覆成「思考過程」與「答案」
     if (rawResponse) {
